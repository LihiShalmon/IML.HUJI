--- conflicted
+++ resolved
@@ -25,14 +25,8 @@
         Class vector specifying for each sample its class
 
     """
-<<<<<<< HEAD
-    df = np.load(filename)
-    x, y = df[:, 1], df[:, 3]
-
-=======
     data = np.load(filename)
     return data[:, :2], data[:, 2].astype(int)
->>>>>>> 264fb48c
 
 
 def run_perceptron():
@@ -44,13 +38,10 @@
     """
     for n, f in [("Linearly Separable", "linearly_separable.npy"), ("Linearly Inseparable", "linearly_inseparable.npy")]:
         # Load dataset
-        X,y = load_dataset(r"C:\Users\user\Documents\Uni\year B\IML\IML.HUJI\datasets\linearly_separable.npy")
+        raise NotImplementedError()
 
         # Fit Perceptron and record loss in each fit iteration
         losses = []
-        # create perceptron
-        # in bar - callback - Lambda (perceptron ,xi, yi)
-        loss.append(p.loss(xi,yi))
         raise NotImplementedError()
 
         # Plot figure of loss as function of fitting iteration
